#include "drivers.h"
#include "mpi.h"
#include "openmc.h"
#include "nek_interface.h"

#include <unordered_set>

// ============================================================================
// OpenMC Driver
// ============================================================================

<<<<<<< HEAD
OpenmcDriver::OpenmcDriver(MPI_Comm comm) : NeutronDriver(comm) {
  if (procInfo.comm != MPI_COMM_NULL) {
    // ROR: 2018-03-22: MPI_Comm_c2f is a macro (in MPICH, at least),
    // so we can't pass something like:
    //     openmc_init(&MPI_Comm_c2f(comm));
    // Hence, the dummy variable.
    MPI_Fint intComm = MPI_Comm_c2f(procInfo.comm);
    openmc_init(static_cast<const int *>(&intComm));

    int32_t index_filters[1];
    openmc_extend_filters(1, &index_filters[0], nullptr);
    openmc_filter_set_type(index_filters[0], "material");

    // Build set of material indices by looping over the OpenMC mat->Nek elem
    // mapping and using only the keys (material indices)
    std::unordered_set<int32_t> mat_set;
    for (const auto &pair : mats_to_nek_elems) {
      mat_set.insert(pair.first);
    }

    // Convert set to vector and then set bins for filter
    std::vector<int32_t> mats{mat_set.begin(), mat_set.end()};
    openmc_material_filter_set_bins(index_filters[0], mats.size(), mats.data());

    // Create tally and assign scores/filters
    int32_t index_tally;
    openmc_extend_tallies(1, &index_tally, nullptr);
    openmc_tally_set_type(index_tally, "generic");
    char score_array[][20]{"kappa-fission"};
    const char *scores[]{score_array[0]}; // OpenMC expects a const char**, ugh
    openmc_tally_set_scores(index_tally, 1, scores);
    openmc_tally_set_filters(index_tally, 1, index_filters);

    openmc_simulation_init();
=======
OpenmcDriver::OpenmcDriver(int argc, char* argv[], MPI_Comm comm) : NeutronDriver(comm) {
  openmc_init(argc, argv, &comm);

  int32_t index_filters[1];
  openmc_extend_filters(1, &index_filters[0], nullptr);
  openmc_filter_set_type(index_filters[0], "material");

  // Build set of material indices by looping over the OpenMC mat->Nek elem
  // mapping and using only the keys (material indices)
  std::unordered_set<int32_t> mat_set;
  for (const auto& pair : mats_to_nek_elems) {
    mat_set.insert(pair.first);
>>>>>>> dd26cf62
  }
  MPI_Barrier(MPI_COMM_WORLD);
}

void OpenmcDriver::initStep() {
}

void OpenmcDriver::solveStep() {
  if (procInfo.comm != MPI_COMM_NULL)
    openmc_run();
  MPI_Barrier(MPI_COMM_WORLD);
}

void OpenmcDriver::finalizeStep() {
  if (procInfo.comm != MPI_COMM_NULL)
    openmc_simulation_finalize();
  MPI_Barrier(MPI_COMM_WORLD);
}

OpenmcDriver::~OpenmcDriver() {
  if (procInfo.comm != MPI_COMM_NULL)
    openmc_finalize();
  MPI_Barrier(MPI_COMM_WORLD);
}

// ============================================================================
// Nek5000 Driver
// ============================================================================

NekDriver::NekDriver(MPI_Comm comm) : ThDriver(comm) {
  // ROR: 2018-03-22: MPI_Comm_c2f is a macro (in MPICH, at least),
  // so we can't pass something like:
  //     openmc_init(&MPI_Comm_c2f(comm));
  // Hence, the dummy variable.
  if (procInfo.comm != MPI_COMM_NULL) {
    MPI_Fint intComm = MPI_Comm_c2f(procInfo.comm);
    C2F_nek_init(static_cast<const int *>(&intComm));
  }
  MPI_Barrier(MPI_COMM_WORLD);
}

void NekDriver::initStep() {
}

void NekDriver::solveStep() {
  if (procInfo.comm != MPI_COMM_NULL)
    C2F_nek_solve();
  MPI_Barrier(MPI_COMM_WORLD);
}

void NekDriver::finalizeStep() {
}

NekDriver::~NekDriver() {
  if (procInfo.comm != MPI_COMM_NULL)
    C2F_nek_end();
  MPI_Barrier(MPI_COMM_WORLD);
}<|MERGE_RESOLUTION|>--- conflicted
+++ resolved
@@ -9,42 +9,6 @@
 // OpenMC Driver
 // ============================================================================
 
-<<<<<<< HEAD
-OpenmcDriver::OpenmcDriver(MPI_Comm comm) : NeutronDriver(comm) {
-  if (procInfo.comm != MPI_COMM_NULL) {
-    // ROR: 2018-03-22: MPI_Comm_c2f is a macro (in MPICH, at least),
-    // so we can't pass something like:
-    //     openmc_init(&MPI_Comm_c2f(comm));
-    // Hence, the dummy variable.
-    MPI_Fint intComm = MPI_Comm_c2f(procInfo.comm);
-    openmc_init(static_cast<const int *>(&intComm));
-
-    int32_t index_filters[1];
-    openmc_extend_filters(1, &index_filters[0], nullptr);
-    openmc_filter_set_type(index_filters[0], "material");
-
-    // Build set of material indices by looping over the OpenMC mat->Nek elem
-    // mapping and using only the keys (material indices)
-    std::unordered_set<int32_t> mat_set;
-    for (const auto &pair : mats_to_nek_elems) {
-      mat_set.insert(pair.first);
-    }
-
-    // Convert set to vector and then set bins for filter
-    std::vector<int32_t> mats{mat_set.begin(), mat_set.end()};
-    openmc_material_filter_set_bins(index_filters[0], mats.size(), mats.data());
-
-    // Create tally and assign scores/filters
-    int32_t index_tally;
-    openmc_extend_tallies(1, &index_tally, nullptr);
-    openmc_tally_set_type(index_tally, "generic");
-    char score_array[][20]{"kappa-fission"};
-    const char *scores[]{score_array[0]}; // OpenMC expects a const char**, ugh
-    openmc_tally_set_scores(index_tally, 1, scores);
-    openmc_tally_set_filters(index_tally, 1, index_filters);
-
-    openmc_simulation_init();
-=======
 OpenmcDriver::OpenmcDriver(int argc, char* argv[], MPI_Comm comm) : NeutronDriver(comm) {
   openmc_init(argc, argv, &comm);
 
@@ -57,9 +21,22 @@
   std::unordered_set<int32_t> mat_set;
   for (const auto& pair : mats_to_nek_elems) {
     mat_set.insert(pair.first);
->>>>>>> dd26cf62
   }
-  MPI_Barrier(MPI_COMM_WORLD);
+
+  // Convert set to vector and then set bins for filter
+  std::vector<int32_t> mats {mat_set.begin(), mat_set.end()};
+  openmc_material_filter_set_bins(index_filters[0], mats.size(), mats.data());
+
+  // Create tally and assign scores/filters
+  int32_t index_tally;
+  openmc_extend_tallies(1, &index_tally, nullptr);
+  openmc_tally_set_type(index_tally, "generic");
+  char score_array[][20] {"kappa-fission"};
+  const char *scores[]  { score_array[0] }; // OpenMC expects a const char**, ugh
+  openmc_tally_set_scores(index_tally, 1, scores);
+  openmc_tally_set_filters(index_tally, 1, index_filters);
+
+  openmc_simulation_init();
 }
 
 void OpenmcDriver::initStep() {
